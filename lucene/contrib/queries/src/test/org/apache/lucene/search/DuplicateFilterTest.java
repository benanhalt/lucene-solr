--- conflicted
+++ resolved
@@ -27,11 +27,7 @@
 import org.apache.lucene.index.Term;
 import org.apache.lucene.index.DocsEnum;
 import org.apache.lucene.index.MultiFields;
-<<<<<<< HEAD
-import org.apache.lucene.store.RAMDirectory;
-=======
 import org.apache.lucene.store.Directory;
->>>>>>> 2ede77ba
 import org.apache.lucene.util.LuceneTestCase;
 import org.apache.lucene.util.BytesRef;
 
@@ -45,13 +41,8 @@
 	@Override
 	public void setUp() throws Exception {
     super.setUp();
-<<<<<<< HEAD
-		directory = new RAMDirectory();
-		RandomIndexWriter writer = new RandomIndexWriter(newRandom(), directory);
-=======
 		directory = newDirectory();
 		RandomIndexWriter writer = new RandomIndexWriter(random, directory);
->>>>>>> 2ede77ba
 		
 		//Add series of docs with filterable fields : url, text and dates  flags
 		addDoc(writer, "http://lucene.apache.org", "lucene 1.4.3 available", "20040101");
