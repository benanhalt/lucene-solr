package org.apache.lucene.index;

/**
 * Licensed to the Apache Software Foundation (ASF) under one or more
 * contributor license agreements.  See the NOTICE file distributed with
 * this work for additional information regarding copyright ownership.
 * The ASF licenses this file to You under the Apache License, Version 2.0
 * (the "License"); you may not use this file except in compliance with
 * the License.  You may obtain a copy of the License at
 *
 *     http://www.apache.org/licenses/LICENSE-2.0
 *
 * Unless required by applicable law or agreed to in writing, software
 * distributed under the License is distributed on an "AS IS" BASIS,
 * WITHOUT WARRANTIES OR CONDITIONS OF ANY KIND, either express or implied.
 * See the License for the specific language governing permissions and
 * limitations under the License.
 */

import java.util.Comparator;

import org.apache.lucene.util.BytesRef;
import org.apache.lucene.util.StringHelper;

/**
  A Term represents a word from text.  This is the unit of search.  It is
  composed of two elements, the text of the word, as a string, and the name of
  the field that the text occurred in, an interned string.

  Note that terms may represent more than words from text fields, but also
  things like dates, email addresses, urls, etc.  */

public final class Term implements Comparable<Term>, java.io.Serializable {
  String field;
  BytesRef bytes;

  /** Constructs a Term with the given field and bytes.
   * <p>Note that a null field or null bytes value results in undefined
   * behavior for most Lucene APIs that accept a Term parameter. 
   * <p>WARNING: the provided BytesRef is not copied, but used directly.
   * Therefore the bytes should not be modified after construction, for
   * example, you should clone a copy rather than pass reused bytes from
   * a TermsEnum.
   */
  public Term(String fld, BytesRef bytes) {
    field = fld == null ? null : StringHelper.intern(fld);
    this.bytes = bytes;
  }
  
  /** Constructs a Term with the given field and text.
   * <p>Note that a null field or null text value results in undefined
   * behavior for most Lucene APIs that accept a Term parameter. */
  public Term(String fld, String text) {
    this(fld, new BytesRef(text));
  }

  /** Constructs a Term with the given field and empty text.
   * This serves two purposes: 1) reuse of a Term with the same field.
   * 2) pattern for a query.
   * 
   * @param fld
   */
  public Term(String fld) {
    this(fld, new BytesRef(), true);
  }

  /** 
   * WARNING: the provided BytesRef is not copied, but used directly.
   * Therefore the bytes should not be modified after construction, for
   * example, you should clone a copy rather than pass reused bytes from
   * a TermsEnum.
   * 
   * @lucene.experimental 
   */
  public Term(String fld, BytesRef bytes, boolean intern) {
    field = intern ? StringHelper.intern(fld) : fld;	  // field names are interned
    this.bytes = bytes;					          // unless already known to be
  }

  /** @lucene.experimental */
  public Term(String fld, String text, boolean intern) {
    this(fld, new BytesRef(text), intern);
  }
  
  /** Returns the field of this term, an interned string.   The field indicates
    the part of a document which this term came from. */
  public final String field() { return field; }

  /** Returns the text of this term.  In the case of words, this is simply the
    text of the word.  In the case of dates and other types, this is an
    encoding of the object as a string.  */
  public final String text() { return bytes.utf8ToString(); }

  /** Returns the bytes of this term. */
  public final BytesRef bytes() { return bytes; }

  /**
   * Optimized construction of new Terms by reusing same field as this Term
   * - avoids field.intern() overhead 
   * <p>WARNING: the provided BytesRef is not copied, but used directly.
   * Therefore the bytes should not be modified after construction, for
   * example, you should clone a copy rather than pass reused bytes from
   * a TermsEnum.
<<<<<<< HEAD
   * @param text The bytes of the new term (field is implicitly same as this Term instance)
=======
   * @param bytes The bytes of the new term (field is implicitly same as this Term instance)
>>>>>>> 2ede77ba
   * @return A new Term
   */
  public Term createTerm(BytesRef bytes)
  {
      return new Term(field,bytes,false);
  }

  /**
   * Optimized construction of new Terms by reusing same field as this Term
   * - avoids field.intern() overhead 
   * @param text The text of the new term (field is implicitly same as this Term instance)
   * @return A new Term
   */
  public Term createTerm(String text)
  {
      return new Term(field,text,false);
  }

  @Override
  public boolean equals(Object obj) {
    if (this == obj)
      return true;
    if (obj == null)
      return false;
    if (getClass() != obj.getClass())
      return false;
    Term other = (Term) obj;
    if (field == null) {
      if (other.field != null)
        return false;
    } else if (!field.equals(other.field))
      return false;
    if (bytes == null) {
      if (other.bytes != null)
        return false;
    } else if (!bytes.equals(other.bytes))
      return false;
    return true;
  }

  @Override
  public int hashCode() {
    final int prime = 31;
    int result = 1;
    result = prime * result + ((field == null) ? 0 : field.hashCode());
    result = prime * result + ((bytes == null) ? 0 : bytes.hashCode());
    return result;
  }

  /** Compares two terms, returning a negative integer if this
    term belongs before the argument, zero if this term is equal to the
    argument, and a positive integer if this term belongs after the argument.

    The ordering of terms is first by field, then by text.*/
  public final int compareTo(Term other) {
    if (field == other.field)			  // fields are interned
      return bytes.compareTo(other.bytes);
    else
      return field.compareTo(other.field);
  }
  
  @Deprecated
  private static final Comparator<BytesRef> legacyComparator = 
    BytesRef.getUTF8SortedAsUTF16Comparator();

  /** 
<<<<<<< HEAD
   * @deprecated For internal backwards compatibility use only
=======
   * @deprecated (4.0) For internal backwards compatibility use only
>>>>>>> 2ede77ba
   * @lucene.internal
   */
  @Deprecated
  public final int compareToUTF16(Term other) {
    if (field == other.field) // fields are interned
      return legacyComparator.compare(this.bytes, other.bytes);
    else
      return field.compareTo(other.field);
  }

  /** 
   * Resets the field and text of a Term. 
   * <p>WARNING: the provided BytesRef is not copied, but used directly.
   * Therefore the bytes should not be modified after construction, for
   * example, you should clone a copy rather than pass reused bytes from
   * a TermsEnum.
   */
  final void set(String fld, BytesRef bytes) {
    field = fld;
    this.bytes = bytes;
  }

  /** Resets the field and text of a Term. */
  final void set(String fld, String txt) {
    field = fld;
    this.bytes = new BytesRef(txt);
  }

  @Override
  public final String toString() { return field + ":" + bytes.utf8ToString(); }

  private void readObject(java.io.ObjectInputStream in)
    throws java.io.IOException, ClassNotFoundException
  {
      in.defaultReadObject();
      field = StringHelper.intern(field);
  }
}<|MERGE_RESOLUTION|>--- conflicted
+++ resolved
@@ -101,11 +101,7 @@
    * Therefore the bytes should not be modified after construction, for
    * example, you should clone a copy rather than pass reused bytes from
    * a TermsEnum.
-<<<<<<< HEAD
-   * @param text The bytes of the new term (field is implicitly same as this Term instance)
-=======
    * @param bytes The bytes of the new term (field is implicitly same as this Term instance)
->>>>>>> 2ede77ba
    * @return A new Term
    */
   public Term createTerm(BytesRef bytes)
@@ -172,11 +168,7 @@
     BytesRef.getUTF8SortedAsUTF16Comparator();
 
   /** 
-<<<<<<< HEAD
-   * @deprecated For internal backwards compatibility use only
-=======
    * @deprecated (4.0) For internal backwards compatibility use only
->>>>>>> 2ede77ba
    * @lucene.internal
    */
   @Deprecated
