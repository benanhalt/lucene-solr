--- conflicted
+++ resolved
@@ -44,13 +44,9 @@
   public Term getPrefix() { return prefix; }
   
   @Override  
-<<<<<<< HEAD
-  protected TermsEnum getTermsEnum(IndexReader reader) throws IOException {
-=======
   protected TermsEnum getTermsEnum(Terms terms, AttributeSource atts) throws IOException {
     TermsEnum tenum = terms.iterator();
     
->>>>>>> 2ede77ba
     if (prefix.bytes().length == 0) {
       // no prefix -- match all terms for this field:
       return tenum;
