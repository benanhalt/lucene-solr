package org.apache.lucene.search;

/**
 * Licensed to the Apache Software Foundation (ASF) under one or more
 * contributor license agreements.  See the NOTICE file distributed with
 * this work for additional information regarding copyright ownership.
 * The ASF licenses this file to You under the Apache License, Version 2.0
 * (the "License"); you may not use this file except in compliance with
 * the License.  You may obtain a copy of the License at
 *
 *     http://www.apache.org/licenses/LICENSE-2.0
 *
 * Unless required by applicable law or agreed to in writing, software
 * distributed under the License is distributed on an "AS IS" BASIS,
 * WITHOUT WARRANTIES OR CONDITIONS OF ANY KIND, either express or implied.
 * See the License for the specific language governing permissions and
 * limitations under the License.
 */

import org.apache.lucene.index.DocsAndPositionsEnum;
import org.apache.lucene.index.DocsEnum;
import org.apache.lucene.index.Term;
import org.apache.lucene.index.TermsEnum;
import org.apache.lucene.util.Attribute;
import org.apache.lucene.util.AttributeImpl;
import org.apache.lucene.util.AttributeSource;
import org.apache.lucene.util.Bits;
import org.apache.lucene.util.BytesRef;
import org.apache.lucene.util.IntsRef;
import org.apache.lucene.util.UnicodeUtil;
import org.apache.lucene.util.automaton.Automaton;
import org.apache.lucene.util.automaton.BasicAutomata;
import org.apache.lucene.util.automaton.BasicOperations;
import org.apache.lucene.util.automaton.ByteRunAutomaton;
import org.apache.lucene.util.automaton.LevenshteinAutomata;

import java.io.IOException;
import java.util.Arrays;
import java.util.Comparator;
import java.util.List;

/** Subclass of TermsEnum for enumerating all terms that are similar
 * to the specified filter term.
 *
 * <p>Term enumerations are always ordered by
 * {@link #getComparator}.  Each term in the enumeration is
 * greater than all that precede it.</p>
 */
public final class FuzzyTermsEnum extends TermsEnum {
  private TermsEnum actualEnum;
  private BoostAttribute actualBoostAtt;
  
  private final BoostAttribute boostAtt =
    attributes().addAttribute(BoostAttribute.class);
  
  private final MaxNonCompetitiveBoostAttribute maxBoostAtt;
  private final LevenshteinAutomataAttribute dfaAtt;
  
  private float bottom;
  private BytesRef bottomTerm;

  // TODO: chicken-and-egg
  private final Comparator<BytesRef> termComparator = BytesRef.getUTF8SortedAsUnicodeComparator();
  
  private final float minSimilarity;
  private final float scale_factor;
  
  private final int termLength;
  
  private int maxEdits;
  private final boolean raw;

  private final TermsEnum tenum;
  private final Term term;
  private final int termText[];
  private final int realPrefixLength;
  
  /**
   * Constructor for enumeration of all terms from specified <code>reader</code> which share a prefix of
   * length <code>prefixLength</code> with <code>term</code> and which have a fuzzy similarity &gt;
   * <code>minSimilarity</code>.
   * <p>
   * After calling the constructor the enumeration is already pointing to the first 
   * valid term if such a term exists. 
   * 
   * @param tenum Delivers terms.
   * @param atts {@link AttributeSource} created by the rewrite method of {@link MultiTermQuery}
   * thats contains information about competitive boosts during rewrite. It is also used
   * to cache DFAs between segment transitions.
   * @param term Pattern term.
   * @param minSimilarity Minimum required similarity for terms from the reader.
   * @param prefixLength Length of required common prefix. Default value is 0.
   * @throws IOException
   */
  public FuzzyTermsEnum(TermsEnum tenum, AttributeSource atts, Term term, 
      final float minSimilarity, final int prefixLength) throws IOException {
    if (minSimilarity >= 1.0f && minSimilarity != (int)minSimilarity)
      throw new IllegalArgumentException("fractional edit distances are not allowed");
    if (minSimilarity < 0.0f)
      throw new IllegalArgumentException("minimumSimilarity cannot be less than 0");
    if(prefixLength < 0)
      throw new IllegalArgumentException("prefixLength cannot be less than 0");
    this.tenum = tenum;
    this.term = term;

    // convert the string into a utf32 int[] representation for fast comparisons
    final String utf16 = term.text();
    this.termText = new int[utf16.codePointCount(0, utf16.length())];
    for (int cp, i = 0, j = 0; i < utf16.length(); i += Character.charCount(cp))
           termText[j++] = cp = utf16.codePointAt(i);
    this.termLength = termText.length;
    this.dfaAtt = atts.addAttribute(LevenshteinAutomataAttribute.class);

    //The prefix could be longer than the word.
    //It's kind of silly though.  It means we must match the entire word.
    this.realPrefixLength = prefixLength > termLength ? termLength : prefixLength;
    // if minSimilarity >= 1, we treat it as number of edits
    if (minSimilarity >= 1f) {
      this.minSimilarity = 1 - (minSimilarity+1) / this.termLength;
      maxEdits = (int) minSimilarity;
      raw = true;
    } else {
      this.minSimilarity = minSimilarity;
      // calculate the maximum k edits for this similarity
      maxEdits = initialMaxDistance(this.minSimilarity, termLength);
      raw = false;
    }
    this.scale_factor = 1.0f / (1.0f - this.minSimilarity);

    this.maxBoostAtt = atts.addAttribute(MaxNonCompetitiveBoostAttribute.class);
    bottom = maxBoostAtt.getMaxNonCompetitiveBoost();
    bottomTerm = maxBoostAtt.getCompetitiveTerm();
    bottomChanged(null, true);
  }
  
  /**
   * return an automata-based enum for matching up to editDistance from
   * lastTerm, if possible
   */
  private TermsEnum getAutomatonEnum(int editDistance, BytesRef lastTerm)
      throws IOException {
    final List<ByteRunAutomaton> runAutomata = initAutomata(editDistance);
    if (editDistance < runAutomata.size()) {
      return new AutomatonFuzzyTermsEnum(runAutomata.subList(0, editDistance + 1)
          .toArray(new ByteRunAutomaton[editDistance + 1]), lastTerm);
    } else {
      return null;
    }
  }

  /** initialize levenshtein DFAs up to maxDistance, if possible */
  private List<ByteRunAutomaton> initAutomata(int maxDistance) {
    final List<ByteRunAutomaton> runAutomata = dfaAtt.automata();
    if (runAutomata.size() <= maxDistance && 
        maxDistance <= LevenshteinAutomata.MAXIMUM_SUPPORTED_DISTANCE) {
      LevenshteinAutomata builder = 
        new LevenshteinAutomata(UnicodeUtil.newString(termText, realPrefixLength, termText.length - realPrefixLength));

<<<<<<< HEAD
      final ByteRunAutomaton[] ra = new ByteRunAutomaton[maxDistance + 1];
      for (int i = 0; i <= maxDistance; i++) {
=======
      for (int i = runAutomata.size(); i <= maxDistance; i++) {
>>>>>>> 2ede77ba
        Automaton a = builder.toAutomaton(i);
        // constant prefix
        if (realPrefixLength > 0) {
          Automaton prefix = BasicAutomata.makeString(
            UnicodeUtil.newString(termText, 0, realPrefixLength));
          a = BasicOperations.concatenate(prefix, a);
        }
        ra[i] = new ByteRunAutomaton(a);
      }
      runAutomata = Arrays.asList(ra);
    }
    return runAutomata;
  }

  /** swap in a new actual enum to proxy to */
  private void setEnum(TermsEnum actualEnum) {
    this.actualEnum = actualEnum;
    this.actualBoostAtt = actualEnum.attributes().addAttribute(BoostAttribute.class);
  }
  
  /**
   * fired when the max non-competitive boost has changed. this is the hook to
   * swap in a smarter actualEnum
   */
  private void bottomChanged(BytesRef lastTerm, boolean init)
      throws IOException {
    int oldMaxEdits = maxEdits;
    
    // true if the last term encountered is lexicographically equal or after the bottom term in the PQ
    boolean termAfter = bottomTerm == null || (lastTerm != null && termComparator.compare(lastTerm, bottomTerm) >= 0);

    // as long as the max non-competitive boost is >= the max boost
    // for some edit distance, keep dropping the max edit distance.
    while (maxEdits > 0 && (termAfter ? bottom >= calculateMaxBoost(maxEdits) : bottom > calculateMaxBoost(maxEdits)))
      maxEdits--;
    
    if (oldMaxEdits != maxEdits || init) { // the maximum n has changed
      TermsEnum newEnum = getAutomatonEnum(maxEdits, lastTerm);
      if (newEnum != null) {
        setEnum(newEnum);
      } else if (init) {
        setEnum(new LinearFuzzyTermsEnum());      
      }
    }
  }

  // for some raw min similarity and input term length, the maximum # of edits
  private int initialMaxDistance(float minimumSimilarity, int termLen) {
    return (int) ((1D-minimumSimilarity) * termLen);
  }
  
  // for some number of edits, the maximum possible scaled boost
  private float calculateMaxBoost(int nEdits) {
    final float similarity = 1.0f - ((float) nEdits / (float) (termLength));
    return (similarity - minSimilarity) * scale_factor;
  }

  private BytesRef queuedBottom = null;
  
  @Override
  public BytesRef next() throws IOException {
    if (queuedBottom != null) {
      bottomChanged(queuedBottom, false);
      queuedBottom = null;
    }
    
    BytesRef term = actualEnum.next();
    boostAtt.setBoost(actualBoostAtt.getBoost());
    
    final float bottom = maxBoostAtt.getMaxNonCompetitiveBoost();
    final BytesRef bottomTerm = maxBoostAtt.getCompetitiveTerm();
    if (term != null && (bottom != this.bottom || bottomTerm != this.bottomTerm)) {
      this.bottom = bottom;
      this.bottomTerm = bottomTerm;
      // clone the term before potentially doing something with it
      // this is a rare but wonderful occurrence anyway
      queuedBottom = new BytesRef(term);
    }
    
    return term;
  }
  
  // proxy all other enum calls to the actual enum
  @Override
  public int docFreq() {
    return actualEnum.docFreq();
  }
  
  @Override
  public void cacheCurrentTerm() throws IOException {
    actualEnum.cacheCurrentTerm();
  }

  @Override
  public DocsEnum docs(Bits skipDocs, DocsEnum reuse) throws IOException {
    return actualEnum.docs(skipDocs, reuse);
  }
  
  @Override
  public DocsAndPositionsEnum docsAndPositions(Bits skipDocs,
      DocsAndPositionsEnum reuse) throws IOException {
    return actualEnum.docsAndPositions(skipDocs, reuse);
  }
  
  @Override
  public Comparator<BytesRef> getComparator() throws IOException {
    return actualEnum.getComparator();
  }
  
  @Override
  public long ord() throws IOException {
    return actualEnum.ord();
  }
  
  @Override
  public SeekStatus seek(BytesRef text, boolean useCache) throws IOException {
    return actualEnum.seek(text, useCache);
  }
  
  @Override
  public SeekStatus seek(long ord) throws IOException {
    return actualEnum.seek(ord);
  }
  
  @Override
  public BytesRef term() throws IOException {
    return actualEnum.term();
  }
  
  /**
   * Implement fuzzy enumeration with automaton.
   * <p>
   * This is the fastest method as opposed to LinearFuzzyTermsEnum:
   * as enumeration is logarithmic to the number of terms (instead of linear)
   * and comparison is linear to length of the term (rather than quadratic)
   */
  private class AutomatonFuzzyTermsEnum extends AutomatonTermsEnum {
    private final ByteRunAutomaton matchers[];
    
    private final BytesRef termRef;
    
    private final BytesRef lastTerm;
    private final BoostAttribute boostAtt =
      attributes().addAttribute(BoostAttribute.class);
    
    public AutomatonFuzzyTermsEnum(ByteRunAutomaton matchers[], 
        BytesRef lastTerm) throws IOException {
      super(matchers[matchers.length - 1], tenum, true, null);
      this.matchers = matchers;
      this.lastTerm = lastTerm;
      termRef = new BytesRef(term.text());
    }
    
    /** finds the smallest Lev(n) DFA that accepts the term. */
    @Override
    protected AcceptStatus accept(BytesRef term) {
      if (term.equals(termRef)) { // ed = 0
        boostAtt.setBoost(1.0F);
        return AcceptStatus.YES_AND_SEEK;
      }
      
      int codePointCount = -1;
      
      // TODO: benchmark doing this backwards
      for (int i = 1; i < matchers.length; i++)
        if (matchers[i].run(term.bytes, 0, term.length)) {
          // this sucks, we convert just to score based on length.
          if (codePointCount == -1) {
            codePointCount = UnicodeUtil.codePointCount(term);
          }
          final float similarity = 1.0f - ((float) i / (float) 
              (Math.min(codePointCount, termLength)));
          if (similarity > minSimilarity) {
            boostAtt.setBoost((similarity - minSimilarity) * scale_factor);
            return AcceptStatus.YES_AND_SEEK;
          } else {
            return AcceptStatus.NO_AND_SEEK;
          }
        }
      
      return AcceptStatus.NO_AND_SEEK;
    }
    
    /** defers to superclass, except can start at an arbitrary location */
    @Override
    protected BytesRef nextSeekTerm(BytesRef term) throws IOException {
      if (term == null)
        term = lastTerm;
      return super.nextSeekTerm(term);
    }
  }
  
  /**
   * Implement fuzzy enumeration with linear brute force.
   */
  private class LinearFuzzyTermsEnum extends FilteredTermsEnum {
    /* Allows us save time required to create a new array
     * every time similarity is called.
     */
    private int[] d;
    private int[] p;
    
    // this is the text, minus the prefix
    private final int[] text;
    
    private final BoostAttribute boostAtt =
      attributes().addAttribute(BoostAttribute.class);
    
    /**
     * Constructor for enumeration of all terms from specified <code>reader</code> which share a prefix of
     * length <code>prefixLength</code> with <code>term</code> and which have a fuzzy similarity &gt;
     * <code>minSimilarity</code>.
     * <p>
     * After calling the constructor the enumeration is already pointing to the first 
     * valid term if such a term exists. 
     * 
     * @param reader Delivers terms.
     * @param term Pattern term.
     * @param minSimilarity Minimum required similarity for terms from the reader. Default value is 0.5f.
     * @param prefixLength Length of required common prefix. Default value is 0.
     * @throws IOException
     */
    public LinearFuzzyTermsEnum() throws IOException {
      super(tenum);

      this.text = new int[termLength - realPrefixLength];
      System.arraycopy(termText, realPrefixLength, text, 0, text.length);
      final String prefix = UnicodeUtil.newString(termText, 0, realPrefixLength);
      prefixBytesRef = new BytesRef(prefix);
      this.d = new int[this.text.length + 1];
      this.p = new int[this.text.length + 1];
      
      setInitialSeekTerm(prefixBytesRef);
    }
    
    private final BytesRef prefixBytesRef;
    // used for unicode conversion from BytesRef byte[] to int[]
    private final IntsRef utf32 = new IntsRef(20);
    
    /**
     * The termCompare method in FuzzyTermEnum uses Levenshtein distance to 
     * calculate the distance between the given term and the comparing term. 
     */
    @Override
    protected final AcceptStatus accept(BytesRef term) {
      if (term.startsWith(prefixBytesRef)) {
        UnicodeUtil.UTF8toUTF32(term, utf32);
        final float similarity = similarity(utf32.ints, realPrefixLength, utf32.length - realPrefixLength);
        if (similarity > minSimilarity) {
          boostAtt.setBoost((similarity - minSimilarity) * scale_factor);
          return AcceptStatus.YES;
        } else return AcceptStatus.NO;
      } else {
        return AcceptStatus.END;
      }
    }
    
    /******************************
     * Compute Levenshtein distance
     ******************************/
    
    /**
     * <p>Similarity returns a number that is 1.0f or less (including negative numbers)
     * based on how similar the Term is compared to a target term.  It returns
     * exactly 0.0f when
     * <pre>
     *    editDistance &gt; maximumEditDistance</pre>
     * Otherwise it returns:
     * <pre>
     *    1 - (editDistance / length)</pre>
     * where length is the length of the shortest term (text or target) including a
     * prefix that are identical and editDistance is the Levenshtein distance for
     * the two words.</p>
     *
     * <p>Embedded within this algorithm is a fail-fast Levenshtein distance
     * algorithm.  The fail-fast algorithm differs from the standard Levenshtein
     * distance algorithm in that it is aborted if it is discovered that the
     * minimum distance between the words is greater than some threshold.
     *
     * <p>To calculate the maximum distance threshold we use the following formula:
     * <pre>
     *     (1 - minimumSimilarity) * length</pre>
     * where length is the shortest term including any prefix that is not part of the
     * similarity comparison.  This formula was derived by solving for what maximum value
     * of distance returns false for the following statements:
     * <pre>
     *   similarity = 1 - ((float)distance / (float) (prefixLength + Math.min(textlen, targetlen)));
     *   return (similarity > minimumSimilarity);</pre>
     * where distance is the Levenshtein distance for the two words.
     * </p>
     * <p>Levenshtein distance (also known as edit distance) is a measure of similarity
     * between two strings where the distance is measured as the number of character
     * deletions, insertions or substitutions required to transform one string to
     * the other string.
     * @param target the target word or phrase
     * @return the similarity,  0.0 or less indicates that it matches less than the required
     * threshold and 1.0 indicates that the text and target are identical
     */
    private final float similarity(final int[] target, int offset, int length) {
      final int m = length;
      final int n = text.length;
      if (n == 0)  {
        //we don't have anything to compare.  That means if we just add
        //the letters for m we get the new word
        return realPrefixLength == 0 ? 0.0f : 1.0f - ((float) m / realPrefixLength);
      }
      if (m == 0) {
        return realPrefixLength == 0 ? 0.0f : 1.0f - ((float) n / realPrefixLength);
      }
      
      final int maxDistance = calculateMaxDistance(m);
      
      if (maxDistance < Math.abs(m-n)) {
        //just adding the characters of m to n or vice-versa results in
        //too many edits
        //for example "pre" length is 3 and "prefixes" length is 8.  We can see that
        //given this optimal circumstance, the edit distance cannot be less than 5.
        //which is 8-3 or more precisely Math.abs(3-8).
        //if our maximum edit distance is 4, then we can discard this word
        //without looking at it.
        return Float.NEGATIVE_INFINITY;
      }
      
      // init matrix d
      for (int i = 0; i <=n; ++i) {
        p[i] = i;
      }
      
      // start computing edit distance
      for (int j = 1; j<=m; ++j) { // iterates through target
        int bestPossibleEditDistance = m;
        final int t_j = target[offset+j-1]; // jth character of t
        d[0] = j;

        for (int i=1; i<=n; ++i) { // iterates through text
          // minimum of cell to the left+1, to the top+1, diagonally left and up +(0|1)
          if (t_j != text[i-1]) {
            d[i] = Math.min(Math.min(d[i-1], p[i]),  p[i-1]) + 1;
          } else {
            d[i] = Math.min(Math.min(d[i-1]+1, p[i]+1),  p[i-1]);
          }
          bestPossibleEditDistance = Math.min(bestPossibleEditDistance, d[i]);
        }

        //After calculating row i, the best possible edit distance
        //can be found by found by finding the smallest value in a given column.
        //If the bestPossibleEditDistance is greater than the max distance, abort.

        if (j > maxDistance && bestPossibleEditDistance > maxDistance) {  //equal is okay, but not greater
          //the closest the target can be to the text is just too far away.
          //this target is leaving the party early.
          return Float.NEGATIVE_INFINITY;
        }

        // copy current distance counts to 'previous row' distance counts: swap p and d
        int _d[] = p;
        p = d;
        d = _d;
      }
      
      // our last action in the above loop was to switch d and p, so p now
      // actually has the most recent cost counts

      // this will return less than 0.0 when the edit distance is
      // greater than the number of characters in the shorter word.
      // but this was the formula that was previously used in FuzzyTermEnum,
      // so it has not been changed (even though minimumSimilarity must be
      // greater than 0.0)
      return 1.0f - ((float)p[n] / (float) (realPrefixLength + Math.min(n, m)));
    }
    
    /**
     * The max Distance is the maximum Levenshtein distance for the text
     * compared to some other value that results in score that is
     * better than the minimum similarity.
     * @param m the length of the "other value"
     * @return the maximum levenshtein distance that we care about
     */
    private int calculateMaxDistance(int m) {
      return raw ? maxEdits : Math.min(maxEdits, 
          (int)((1-minSimilarity) * (Math.min(text.length, m) + realPrefixLength)));
    }
  }
  
  /** @lucene.internal */
  public float getMinSimilarity() {
    return minSimilarity;
  }
  
  /** @lucene.internal */
  public float getScaleFactor() {
    return scale_factor;
  }
  
  /** @lucene.internal */
  public static interface LevenshteinAutomataAttribute extends Attribute {
    public List<ByteRunAutomaton> automata();
  }
    
  /** @lucene.internal */
  public static final class LevenshteinAutomataAttributeImpl extends AttributeImpl implements LevenshteinAutomataAttribute {
    private final List<ByteRunAutomaton> automata = new ArrayList<ByteRunAutomaton>();
      
    public List<ByteRunAutomaton> automata() {
      return automata;
    }

    @Override
    public void clear() {
      automata.clear();
    }

    @Override
    public int hashCode() {
      return automata.hashCode();
    }

    @Override
    public boolean equals(Object other) {
      if (this == other)
        return true;
      if (!(other instanceof LevenshteinAutomataAttributeImpl))
        return false;
      return automata.equals(((LevenshteinAutomataAttributeImpl) other).automata);
    }

    @Override
    public void copyTo(AttributeImpl target) {
      final List<ByteRunAutomaton> targetAutomata =
        ((LevenshteinAutomataAttribute) target).automata();
      targetAutomata.clear();
      targetAutomata.addAll(automata);
    }
  }
}<|MERGE_RESOLUTION|>--- conflicted
+++ resolved
@@ -35,7 +35,7 @@
 import org.apache.lucene.util.automaton.LevenshteinAutomata;
 
 import java.io.IOException;
-import java.util.Arrays;
+import java.util.ArrayList;
 import java.util.Comparator;
 import java.util.List;
 
@@ -156,12 +156,7 @@
       LevenshteinAutomata builder = 
         new LevenshteinAutomata(UnicodeUtil.newString(termText, realPrefixLength, termText.length - realPrefixLength));
 
-<<<<<<< HEAD
-      final ByteRunAutomaton[] ra = new ByteRunAutomaton[maxDistance + 1];
-      for (int i = 0; i <= maxDistance; i++) {
-=======
       for (int i = runAutomata.size(); i <= maxDistance; i++) {
->>>>>>> 2ede77ba
         Automaton a = builder.toAutomaton(i);
         // constant prefix
         if (realPrefixLength > 0) {
@@ -169,9 +164,8 @@
             UnicodeUtil.newString(termText, 0, realPrefixLength));
           a = BasicOperations.concatenate(prefix, a);
         }
-        ra[i] = new ByteRunAutomaton(a);
-      }
-      runAutomata = Arrays.asList(ra);
+        runAutomata.add(new ByteRunAutomaton(a));
+      }
     }
     return runAutomata;
   }
