package org.apache.lucene.util;

/**
* Licensed to the Apache Software Foundation (ASF) under one or more
* contributor license agreements.  See the NOTICE file distributed with
* this work for additional information regarding copyright ownership.
* The ASF licenses this file to You under the Apache License, Version 2.0
* (the "License"); you may not use this file except in compliance with
* the License.  You may obtain a copy of the License at
*
*     http://www.apache.org/licenses/LICENSE-2.0
*
* Unless required by applicable law or agreed to in writing, software
* distributed under the License is distributed on an "AS IS" BASIS,
* WITHOUT WARRANTIES OR CONDITIONS OF ANY KIND, either express or implied.
* See the License for the specific language governing permissions and
* limitations under the License.
*/

import java.util.Arrays;
import java.util.Collections;
import java.util.Iterator;
import java.util.Random;

public class TestNumericUtils extends LuceneTestCase {

  public void testLongConversionAndOrdering() throws Exception {
    // generate a series of encoded longs, each numerical one bigger than the one before
    BytesRef last=null, act=new BytesRef(NumericUtils.BUF_SIZE_LONG);
    for (long l=-100000L; l<100000L; l++) {
      NumericUtils.longToPrefixCoded(l, 0, act);
      if (last!=null) {
        // test if smaller
        assertTrue("actual bigger than last (BytesRef)", last.compareTo(act) < 0 );
        assertTrue("actual bigger than last (as String)", last.utf8ToString().compareTo(act.utf8ToString()) < 0 );
      }
      // test is back and forward conversion works
      assertEquals("forward and back conversion should generate same long", l, NumericUtils.prefixCodedToLong(act));
      // next step
      last = act;
      act = new BytesRef(NumericUtils.BUF_SIZE_LONG);
    }
  }

  public void testIntConversionAndOrdering() throws Exception {
    // generate a series of encoded ints, each numerical one bigger than the one before
    BytesRef last=null, act=new BytesRef(NumericUtils.BUF_SIZE_INT);
    for (int i=-100000; i<100000; i++) {
      NumericUtils.intToPrefixCoded(i, 0, act);
      if (last!=null) {
        // test if smaller
        assertTrue("actual bigger than last (BytesRef)", last.compareTo(act) < 0 );
        assertTrue("actual bigger than last (as String)", last.utf8ToString().compareTo(act.utf8ToString()) < 0 );
      }
      // test is back and forward conversion works
      assertEquals("forward and back conversion should generate same int", i, NumericUtils.prefixCodedToInt(act));
      // next step
      last=act;
      act = new BytesRef(NumericUtils.BUF_SIZE_INT);
    }
  }

  public void testLongSpecialValues() throws Exception {
    long[] vals=new long[]{
      Long.MIN_VALUE, Long.MIN_VALUE+1, Long.MIN_VALUE+2, -5003400000000L,
      -4000L, -3000L, -2000L, -1000L, -1L, 0L, 1L, 10L, 300L, 50006789999999999L, Long.MAX_VALUE-2, Long.MAX_VALUE-1, Long.MAX_VALUE
    };
    BytesRef[] prefixVals=new BytesRef[vals.length];
    
    for (int i=0; i<vals.length; i++) {
      prefixVals[i] = new BytesRef(NumericUtils.BUF_SIZE_LONG);
      NumericUtils.longToPrefixCoded(vals[i], 0, prefixVals[i]);
      
      // check forward and back conversion
      assertEquals( "forward and back conversion should generate same long", vals[i], NumericUtils.prefixCodedToLong(prefixVals[i]) );

      // test if decoding values as int fails correctly
      try {
        NumericUtils.prefixCodedToInt(prefixVals[i]);
        fail("decoding a prefix coded long value as int should fail");
      } catch (NumberFormatException e) {
        // worked
      }
    }
    
    // check sort order (prefixVals should be ascending)
    for (int i=1; i<prefixVals.length; i++) {
      assertTrue( "check sort order", prefixVals[i-1].compareTo(prefixVals[i]) < 0 );
    }
        
    // check the prefix encoding, lower precision should have the difference to original value equal to the lower removed bits
    final BytesRef ref = new BytesRef(NumericUtils.BUF_SIZE_LONG);
    for (int i=0; i<vals.length; i++) {
      for (int j=0; j<64; j++) {
        NumericUtils.longToPrefixCoded(vals[i], j, ref);
        long prefixVal=NumericUtils.prefixCodedToLong(ref);
        long mask=(1L << j) - 1L;
        assertEquals( "difference between prefix val and original value for "+vals[i]+" with shift="+j, vals[i] & mask, vals[i]-prefixVal );
      }
    }
  }

  public void testIntSpecialValues() throws Exception {
    int[] vals=new int[]{
      Integer.MIN_VALUE, Integer.MIN_VALUE+1, Integer.MIN_VALUE+2, -64765767,
      -4000, -3000, -2000, -1000, -1, 0, 1, 10, 300, 765878989, Integer.MAX_VALUE-2, Integer.MAX_VALUE-1, Integer.MAX_VALUE
    };
    BytesRef[] prefixVals=new BytesRef[vals.length];
    
    for (int i=0; i<vals.length; i++) {
      prefixVals[i] = new BytesRef(NumericUtils.BUF_SIZE_INT);
      NumericUtils.intToPrefixCoded(vals[i], 0, prefixVals[i]);
      
      // check forward and back conversion
      assertEquals( "forward and back conversion should generate same int", vals[i], NumericUtils.prefixCodedToInt(prefixVals[i]) );
      
      // test if decoding values as long fails correctly
      try {
        NumericUtils.prefixCodedToLong(prefixVals[i]);
        fail("decoding a prefix coded int value as long should fail");
      } catch (NumberFormatException e) {
        // worked
      }
    }
    
    // check sort order (prefixVals should be ascending)
    for (int i=1; i<prefixVals.length; i++) {
      assertTrue( "check sort order", prefixVals[i-1].compareTo(prefixVals[i]) < 0 );
    }
    
    // check the prefix encoding, lower precision should have the difference to original value equal to the lower removed bits
    final BytesRef ref = new BytesRef(NumericUtils.BUF_SIZE_LONG);
    for (int i=0; i<vals.length; i++) {
      for (int j=0; j<32; j++) {
        NumericUtils.intToPrefixCoded(vals[i], j, ref);
        int prefixVal=NumericUtils.prefixCodedToInt(ref);
        int mask=(1 << j) - 1;
        assertEquals( "difference between prefix val and original value for "+vals[i]+" with shift="+j, vals[i] & mask, vals[i]-prefixVal );
      }
    }
  }

  public void testDoubles() throws Exception {
    double[] vals=new double[]{
      Double.NEGATIVE_INFINITY, -2.3E25, -1.0E15, -1.0, -1.0E-1, -1.0E-2, -0.0, 
      +0.0, 1.0E-2, 1.0E-1, 1.0, 1.0E15, 2.3E25, Double.POSITIVE_INFINITY
    };
    long[] longVals=new long[vals.length];
    
    // check forward and back conversion
    for (int i=0; i<vals.length; i++) {
      longVals[i]=NumericUtils.doubleToSortableLong(vals[i]);
      assertTrue( "forward and back conversion should generate same double", Double.compare(vals[i], NumericUtils.sortableLongToDouble(longVals[i]))==0 );
    }
    
    // check sort order (prefixVals should be ascending)
    for (int i=1; i<longVals.length; i++) {
      assertTrue( "check sort order", longVals[i-1] < longVals[i] );
    }
  }

  public void testFloats() throws Exception {
    float[] vals=new float[]{
      Float.NEGATIVE_INFINITY, -2.3E25f, -1.0E15f, -1.0f, -1.0E-1f, -1.0E-2f, -0.0f, 
      +0.0f, 1.0E-2f, 1.0E-1f, 1.0f, 1.0E15f, 2.3E25f, Float.POSITIVE_INFINITY
    };
    int[] intVals=new int[vals.length];
    
    // check forward and back conversion
    for (int i=0; i<vals.length; i++) {
      intVals[i]=NumericUtils.floatToSortableInt(vals[i]);
      assertTrue( "forward and back conversion should generate same double", Float.compare(vals[i], NumericUtils.sortableIntToFloat(intVals[i]))==0 );
    }
    
    // check sort order (prefixVals should be ascending)
    for (int i=1; i<intVals.length; i++) {
      assertTrue( "check sort order", intVals[i-1] < intVals[i] );
    }
  }
  
  // INFO: Tests for trieCodeLong()/trieCodeInt() not needed because implicitely tested by range filter tests
  
  /** Note: The neededBounds Iterable must be unsigned (easier understanding what's happening) */
  private void assertLongRangeSplit(final long lower, final long upper, int precisionStep,
    final boolean useBitSet, final Iterable<Long> expectedBounds, final Iterable<Integer> expectedShifts
  ) throws Exception {
    final OpenBitSet bits=useBitSet ? new OpenBitSet(upper-lower+1) : null;
    final Iterator<Long> neededBounds = (expectedBounds == null) ? null : expectedBounds.iterator();
    final Iterator<Integer> neededShifts = (expectedShifts == null) ? null : expectedShifts.iterator();

    NumericUtils.splitLongRange(new NumericUtils.LongRangeBuilder() {
      @Override
      public void addRange(long min, long max, int shift) {
        assertTrue("min, max should be inside bounds", min>=lower && min<=upper && max>=lower && max<=upper);
        if (useBitSet) for (long l=min; l<=max; l++) {
          assertFalse("ranges should not overlap", bits.getAndSet(l-lower) );
          // extra exit condition to prevent overflow on MAX_VALUE
          if (l == max) break;
        }
        if (neededBounds == null || neededShifts == null)
          return;
        // make unsigned longs for easier display and understanding
        min ^= 0x8000000000000000L;
        max ^= 0x8000000000000000L;
        //System.out.println("0x"+Long.toHexString(min>>>shift)+"L,0x"+Long.toHexString(max>>>shift)+"L)/*shift="+shift+"*/,");
        assertEquals( "shift", neededShifts.next().intValue(), shift);
        assertEquals( "inner min bound", neededBounds.next().longValue(), min>>>shift);
        assertEquals( "inner max bound", neededBounds.next().longValue(), max>>>shift);
      }
    }, precisionStep, lower, upper);
    
    if (useBitSet) {
      // after flipping all bits in the range, the cardinality should be zero
      bits.flip(0,upper-lower+1);
      assertTrue("The sub-range concenated should match the whole range", bits.isEmpty());
    }
  }
  
  /** LUCENE-2541: NumericRangeQuery errors with endpoints near long min and max values */
  public void testLongExtremeValues() throws Exception {
    // upper end extremes
    assertLongRangeSplit(Long.MAX_VALUE, Long.MAX_VALUE, 1, true, Arrays.asList(
      0xffffffffffffffffL,0xffffffffffffffffL
    ), Arrays.asList(
      0
    ));
    assertLongRangeSplit(Long.MAX_VALUE, Long.MAX_VALUE, 2, true, Arrays.asList(
      0xffffffffffffffffL,0xffffffffffffffffL
    ), Arrays.asList(
      0
    ));
    assertLongRangeSplit(Long.MAX_VALUE, Long.MAX_VALUE, 4, true, Arrays.asList(
      0xffffffffffffffffL,0xffffffffffffffffL
    ), Arrays.asList(
      0
    ));
    assertLongRangeSplit(Long.MAX_VALUE, Long.MAX_VALUE, 6, true, Arrays.asList(
      0xffffffffffffffffL,0xffffffffffffffffL
    ), Arrays.asList(
      0
    ));
    assertLongRangeSplit(Long.MAX_VALUE, Long.MAX_VALUE, 8, true, Arrays.asList(
      0xffffffffffffffffL,0xffffffffffffffffL
    ), Arrays.asList(
      0
    ));
    assertLongRangeSplit(Long.MAX_VALUE, Long.MAX_VALUE, 64, true, Arrays.asList(
      0xffffffffffffffffL,0xffffffffffffffffL
    ), Arrays.asList(
      0
    ));

    assertLongRangeSplit(Long.MAX_VALUE-0xfL, Long.MAX_VALUE, 4, true, Arrays.asList(
      0xfffffffffffffffL,0xfffffffffffffffL
    ), Arrays.asList(
      4
    ));
    assertLongRangeSplit(Long.MAX_VALUE-0x10L, Long.MAX_VALUE, 4, true, Arrays.asList(
      0xffffffffffffffefL,0xffffffffffffffefL,
      0xfffffffffffffffL,0xfffffffffffffffL
    ), Arrays.asList(
      0, 4
    ));

    // lower end extremes
    assertLongRangeSplit(Long.MIN_VALUE, Long.MIN_VALUE, 1, true, Arrays.asList(
      0x0000000000000000L,0x0000000000000000L
    ), Arrays.asList(
      0
    ));
    assertLongRangeSplit(Long.MIN_VALUE, Long.MIN_VALUE, 2, true, Arrays.asList(
      0x0000000000000000L,0x0000000000000000L
    ), Arrays.asList(
      0
    ));
    assertLongRangeSplit(Long.MIN_VALUE, Long.MIN_VALUE, 4, true, Arrays.asList(
      0x0000000000000000L,0x0000000000000000L
    ), Arrays.asList(
      0
    ));
    assertLongRangeSplit(Long.MIN_VALUE, Long.MIN_VALUE, 6, true, Arrays.asList(
      0x0000000000000000L,0x0000000000000000L
    ), Arrays.asList(
      0
    ));
    assertLongRangeSplit(Long.MIN_VALUE, Long.MIN_VALUE, 8, true, Arrays.asList(
      0x0000000000000000L,0x0000000000000000L
    ), Arrays.asList(
      0
    ));
    assertLongRangeSplit(Long.MIN_VALUE, Long.MIN_VALUE, 64, true, Arrays.asList(
      0x0000000000000000L,0x0000000000000000L
    ), Arrays.asList(
      0
    ));

    assertLongRangeSplit(Long.MIN_VALUE, Long.MIN_VALUE+0xfL, 4, true, Arrays.asList(
      0x000000000000000L,0x000000000000000L
    ), Arrays.asList(
      4
    ));
    assertLongRangeSplit(Long.MIN_VALUE, Long.MIN_VALUE+0x10L, 4, true, Arrays.asList(
      0x0000000000000010L,0x0000000000000010L,
      0x000000000000000L,0x000000000000000L
    ), Arrays.asList(
      0, 4
    ));
  }
  
  public void testRandomSplit() throws Exception {
<<<<<<< HEAD
    final Random random = newRandom();
=======
>>>>>>> 2ede77ba
    long num = 100L * RANDOM_MULTIPLIER;
    for (long i=0; i < num; i++) {
      executeOneRandomSplit(random);
    }
  }
  
  private void executeOneRandomSplit(final Random random) throws Exception {
    long lower = randomLong(random);
    long len = random.nextInt(16384*1024); // not too large bitsets, else OOME!
    while (lower + len < lower) { // overflow
      lower >>= 1;
    }
    assertLongRangeSplit(lower, lower + len, random.nextInt(64) + 1, true, null, null);
  }
  
  private long randomLong(final Random random) {
    long val;
    switch(random.nextInt(4)) {
      case 0:
        val = 1L << (random.nextInt(63)); //  patterns like 0x000000100000 (-1 yields patterns like 0x0000fff)
        break;
      case 1:
        val = -1L << (random.nextInt(63)); // patterns like 0xfffff00000
        break;
      default:
        val = random.nextLong();
    }

    val += random.nextInt(5)-2;

    if (random.nextBoolean()) {
      if (random.nextBoolean()) val += random.nextInt(100)-50;
      if (random.nextBoolean()) val = ~val;
      if (random.nextBoolean()) val = val<<1;
      if (random.nextBoolean()) val = val>>>1;
    }

    return val;
  }
  
  public void testSplitLongRange() throws Exception {
    // a hard-coded "standard" range
    assertLongRangeSplit(-5000L, 9500L, 4, true, Arrays.asList(
      0x7fffffffffffec78L,0x7fffffffffffec7fL,
      0x8000000000002510L,0x800000000000251cL,
      0x7fffffffffffec8L, 0x7fffffffffffecfL,
      0x800000000000250L, 0x800000000000250L,
      0x7fffffffffffedL,  0x7fffffffffffefL,
      0x80000000000020L,  0x80000000000024L,
      0x7ffffffffffffL,   0x8000000000001L
    ), Arrays.asList(
      0, 0,
      4, 4,
      8, 8,
      12
    ));
    
    // the same with no range splitting
    assertLongRangeSplit(-5000L, 9500L, 64, true, Arrays.asList(
      0x7fffffffffffec78L,0x800000000000251cL
    ), Arrays.asList(
      0
    ));
    
    // this tests optimized range splitting, if one of the inner bounds
    // is also the bound of the next lower precision, it should be used completely
    assertLongRangeSplit(0L, 1024L+63L, 4, true, Arrays.asList(
      0x800000000000040L, 0x800000000000043L,
      0x80000000000000L,  0x80000000000003L
    ), Arrays.asList(
      4, 8
    ));
    
    // the full long range should only consist of a lowest precision range; no bitset testing here, as too much memory needed :-)
    assertLongRangeSplit(Long.MIN_VALUE, Long.MAX_VALUE, 8, false, Arrays.asList(
      0x00L,0xffL
    ), Arrays.asList(
      56
    ));

    // the same with precisionStep=4
    assertLongRangeSplit(Long.MIN_VALUE, Long.MAX_VALUE, 4, false, Arrays.asList(
      0x0L,0xfL
    ), Arrays.asList(
      60
    ));

    // the same with precisionStep=2
    assertLongRangeSplit(Long.MIN_VALUE, Long.MAX_VALUE, 2, false, Arrays.asList(
      0x0L,0x3L
    ), Arrays.asList(
      62
    ));

    // the same with precisionStep=1
    assertLongRangeSplit(Long.MIN_VALUE, Long.MAX_VALUE, 1, false, Arrays.asList(
      0x0L,0x1L
    ), Arrays.asList(
      63
    ));

    // a inverse range should produce no sub-ranges
    assertLongRangeSplit(9500L, -5000L, 4, false, Collections.<Long>emptyList(), Collections.<Integer>emptyList());    

    // a 0-length range should reproduce the range itsself
    assertLongRangeSplit(9500L, 9500L, 4, false, Arrays.asList(
      0x800000000000251cL,0x800000000000251cL
    ), Arrays.asList(
      0
    ));
  }

  /** Note: The neededBounds Iterable must be unsigned (easier understanding what's happening) */
  private void assertIntRangeSplit(final int lower, final int upper, int precisionStep,
    final boolean useBitSet, final Iterable<Integer> expectedBounds, final Iterable<Integer> expectedShifts
  ) throws Exception {
    final OpenBitSet bits=useBitSet ? new OpenBitSet(upper-lower+1) : null;
    final Iterator<Integer> neededBounds = (expectedBounds == null) ? null : expectedBounds.iterator();
    final Iterator<Integer> neededShifts = (expectedShifts == null) ? null : expectedShifts.iterator();
    
    NumericUtils.splitIntRange(new NumericUtils.IntRangeBuilder() {
      @Override
      public void addRange(int min, int max, int shift) {
        assertTrue("min, max should be inside bounds", min>=lower && min<=upper && max>=lower && max<=upper);
        if (useBitSet) for (int i=min; i<=max; i++) {
          assertFalse("ranges should not overlap", bits.getAndSet(i-lower) );
          // extra exit condition to prevent overflow on MAX_VALUE
          if (i == max) break;
        }
        if (neededBounds == null)
          return;
        // make unsigned ints for easier display and understanding
        min ^= 0x80000000;
        max ^= 0x80000000;
        //System.out.println("0x"+Integer.toHexString(min>>>shift)+",0x"+Integer.toHexString(max>>>shift)+")/*shift="+shift+"*/,");
        assertEquals( "shift", neededShifts.next().intValue(), shift);
        assertEquals( "inner min bound", neededBounds.next().intValue(), min>>>shift);
        assertEquals( "inner max bound", neededBounds.next().intValue(), max>>>shift);
      }
    }, precisionStep, lower, upper);
    
    if (useBitSet) {
      // after flipping all bits in the range, the cardinality should be zero
      bits.flip(0,upper-lower+1);
      assertTrue("The sub-range concenated should match the whole range", bits.isEmpty());
    }
  }
  
  public void testSplitIntRange() throws Exception {
    // a hard-coded "standard" range
    assertIntRangeSplit(-5000, 9500, 4, true, Arrays.asList(
      0x7fffec78,0x7fffec7f,
      0x80002510,0x8000251c,
      0x7fffec8, 0x7fffecf,
      0x8000250, 0x8000250,
      0x7fffed,  0x7fffef,
      0x800020,  0x800024,
      0x7ffff,   0x80001
    ), Arrays.asList(
      0, 0,
      4, 4,
      8, 8,
      12
    ));
    
    // the same with no range splitting
    assertIntRangeSplit(-5000, 9500, 32, true, Arrays.asList(
      0x7fffec78,0x8000251c
    ), Arrays.asList(
      0
    ));
    
    // this tests optimized range splitting, if one of the inner bounds
    // is also the bound of the next lower precision, it should be used completely
    assertIntRangeSplit(0, 1024+63, 4, true, Arrays.asList(
      0x8000040, 0x8000043,
      0x800000,  0x800003
    ), Arrays.asList(
      4, 8
    ));
    
    // the full int range should only consist of a lowest precision range; no bitset testing here, as too much memory needed :-)
    assertIntRangeSplit(Integer.MIN_VALUE, Integer.MAX_VALUE, 8, false, Arrays.asList(
      0x00,0xff
    ), Arrays.asList(
      24
    ));

    // the same with precisionStep=4
    assertIntRangeSplit(Integer.MIN_VALUE, Integer.MAX_VALUE, 4, false, Arrays.asList(
      0x0,0xf
    ), Arrays.asList(
      28
    ));

    // the same with precisionStep=2
    assertIntRangeSplit(Integer.MIN_VALUE, Integer.MAX_VALUE, 2, false, Arrays.asList(
      0x0,0x3
    ), Arrays.asList(
      30
    ));

    // the same with precisionStep=1
    assertIntRangeSplit(Integer.MIN_VALUE, Integer.MAX_VALUE, 1, false, Arrays.asList(
      0x0,0x1
    ), Arrays.asList(
      31
    ));

    // a inverse range should produce no sub-ranges
    assertIntRangeSplit(9500, -5000, 4, false, Collections.<Integer>emptyList(), Collections.<Integer>emptyList());    

    // a 0-length range should reproduce the range itsself
    assertIntRangeSplit(9500, 9500, 4, false, Arrays.asList(
      0x8000251c,0x8000251c
    ), Arrays.asList(
      0
    ));
  }

}<|MERGE_RESOLUTION|>--- conflicted
+++ resolved
@@ -308,10 +308,6 @@
   }
   
   public void testRandomSplit() throws Exception {
-<<<<<<< HEAD
-    final Random random = newRandom();
-=======
->>>>>>> 2ede77ba
     long num = 100L * RANDOM_MULTIPLIER;
     for (long i=0; i < num; i++) {
       executeOneRandomSplit(random);
