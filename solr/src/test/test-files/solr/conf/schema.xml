<?xml version="1.0" ?>
<!--
 Licensed to the Apache Software Foundation (ASF) under one or more
 contributor license agreements.  See the NOTICE file distributed with
 this work for additional information regarding copyright ownership.
 The ASF licenses this file to You under the Apache License, Version 2.0
 (the "License"); you may not use this file except in compliance with
 the License.  You may obtain a copy of the License at

     http://www.apache.org/licenses/LICENSE-2.0

 Unless required by applicable law or agreed to in writing, software
 distributed under the License is distributed on an "AS IS" BASIS,
 WITHOUT WARRANTIES OR CONDITIONS OF ANY KIND, either express or implied.
 See the License for the specific language governing permissions and
 limitations under the License.
-->

<!-- The Solr schema file. This file should be named "schema.xml" and
     should be located where the classloader for the Solr webapp can find it.

     This schema is used for testing, and as such has everything and the
     kitchen sink thrown in. See example/solr/conf/schema.xml for a
     more concise example.

     $Id: schema.xml 382610 2006-03-03 01:43:03Z yonik $
     $Source: /cvs/main/searching/solr-configs/test/WEB-INF/classes/schema.xml,v $
     $Name:  $
  -->

<schema name="test" version="1.0">
  <types>

    <!-- field type definitions... note that the "name" attribute is
         just a label to be used by field definitions.  The "class"
         attribute and any other attributes determine the real type and
         behavior of the fieldtype.
      -->

    <!-- numeric field types that store and index the text
         value verbatim (and hence don't sort correctly or support range queries.)
         These are provided more for backward compatability, allowing one
         to create a schema that matches an existing lucene index.
    -->
    <fieldType name="pint" class="solr.IntField"/>
    <fieldType name="plong" class="solr.LongField"/>
    <fieldtype name="pfloat" class="solr.FloatField"/>
    <fieldType name="pdouble" class="solr.DoubleField"/>

    <fieldType name="int" class="solr.TrieIntField" precisionStep="0" omitNorms="true" positionIncrementGap="0"/>
    <fieldType name="float" class="solr.TrieFloatField" precisionStep="0" omitNorms="true" positionIncrementGap="0"/>
    <fieldType name="long" class="solr.TrieLongField" precisionStep="0" omitNorms="true" positionIncrementGap="0"/>
    <fieldType name="double" class="solr.TrieDoubleField" precisionStep="0" omitNorms="true" positionIncrementGap="0"/>

    <fieldType name="tint" class="solr.TrieIntField" precisionStep="8" omitNorms="true" positionIncrementGap="0"/>
    <fieldType name="tfloat" class="solr.TrieFloatField" precisionStep="8" omitNorms="true" positionIncrementGap="0"/>
    <fieldType name="tlong" class="solr.TrieLongField" precisionStep="8" omitNorms="true" positionIncrementGap="0"/>
    <fieldType name="tdouble" class="solr.TrieDoubleField" precisionStep="8" omitNorms="true" positionIncrementGap="0"/>

    <!-- numeric field types that manipulate the value into
       a string value that isn't human readable in it's internal form,
       but sorts correctly and supports range queries.

         If sortMissingLast="true" then a sort on this field will cause documents
       without the field to come after documents with the field,
       regardless of the requested sort order.
         If sortMissingFirst="true" then a sort on this field will cause documents
       without the field to come before documents with the field,
       regardless of the requested sort order.
         If sortMissingLast="false" and sortMissingFirst="false" (the default),
       then default lucene sorting will be used which places docs without the field
       first in an ascending sort and last in a descending sort.
    -->
    <fieldtype name="sint" class="solr.SortableIntField" sortMissingLast="true"/>
    <fieldtype name="slong" class="solr.SortableLongField" sortMissingLast="true"/>
    <fieldtype name="sfloat" class="solr.SortableFloatField" sortMissingLast="true"/>
    <fieldtype name="sdouble" class="solr.SortableDoubleField" sortMissingLast="true"/>

    <!-- bcd versions of sortable numeric type may provide smaller
         storage space and support very large numbers.
    -->
    <fieldtype name="bcdint" class="solr.BCDIntField" sortMissingLast="true"/>
    <fieldtype name="bcdlong" class="solr.BCDLongField" sortMissingLast="true"/>
    <fieldtype name="bcdstr" class="solr.BCDStrField" sortMissingLast="true"/>

    <!-- Field type demonstrating an Analyzer failure -->
    <fieldtype name="failtype1" class="solr.TextField">
      <analyzer type="index">
          <tokenizer class="solr.WhitespaceTokenizerFactory"/>
          <filter class="solr.WordDelimiterFilterFactory" generateWordParts="1" generateNumberParts="0" catenateWords="0" catenateNumbers="0" catenateAll="0"/>
          <filter class="solr.LowerCaseFilterFactory"/>
      </analyzer>
    </fieldtype>

    <!-- Demonstrating ignoreCaseChange -->
    <fieldtype name="wdf_nocase" class="solr.TextField">
      <analyzer>
          <tokenizer class="solr.WhitespaceTokenizerFactory"/>
          <filter class="solr.WordDelimiterFilterFactory" generateWordParts="1" generateNumberParts="0" catenateWords="0" catenateNumbers="0" catenateAll="0" splitOnCaseChange="0" preserveOriginal="0"/>
          <filter class="solr.LowerCaseFilterFactory"/>
      </analyzer>
    </fieldtype>

     <fieldtype name="wdf_preserve" class="solr.TextField">
      <analyzer>
          <tokenizer class="solr.WhitespaceTokenizerFactory"/>
          <filter class="solr.WordDelimiterFilterFactory" generateWordParts="0" generateNumberParts="1" catenateWords="0" catenateNumbers="0" catenateAll="0" splitOnCaseChange="0" preserveOriginal="1"/>
          <filter class="solr.LowerCaseFilterFactory"/>
      </analyzer>
    </fieldtype>


    <!-- HighlitText optimizes storage for (long) columns which will be highlit -->
    <fieldtype name="highlittext" class="solr.TextField" compressThreshold="345" />

    <fieldtype name="boolean" class="solr.BoolField" sortMissingLast="true"/>
    <fieldtype name="string" class="solr.StrField" sortMissingLast="true"/>

    <!-- format for date is 1995-12-31T23:59:59.999Z and only the fractional
         seconds part (.999) is optional.
      -->
    <fieldtype name="date" class="solr.TrieDateField" precisionStep="0"/>
    <fieldtype name="tdate" class="solr.TrieDateField" precisionStep="6"/>
    <fieldtype name="pdate" class="solr.DateField" sortMissingLast="true"/>


    <!-- solr.TextField allows the specification of custom
         text analyzers specified as a tokenizer and a list
         of token filters.
      -->
    <fieldtype name="text" class="solr.TextField">
      <analyzer>
        <tokenizer class="solr.StandardTokenizerFactory"/>
        <filter class="solr.StandardFilterFactory"/>
        <filter class="solr.LowerCaseFilterFactory"/>
        <filter class="solr.StopFilterFactory"/>
        <filter class="solr.PorterStemFilterFactory"/>
      </analyzer>
    </fieldtype>


    <fieldtype name="nametext" class="solr.TextField">
      <analyzer class="org.apache.lucene.analysis.core.WhitespaceAnalyzer"/>
    </fieldtype>

    <fieldtype name="teststop" class="solr.TextField">
       <analyzer>
        <tokenizer class="solr.LowerCaseTokenizerFactory"/>
        <filter class="solr.StandardFilterFactory"/>
        <filter class="solr.StopFilterFactory" words="stopwords.txt"/>
      </analyzer>
    </fieldtype>

    <!-- fieldtypes in this section isolate tokenizers and tokenfilters for testing -->
    <fieldtype name="lowertok" class="solr.TextField">
      <analyzer><tokenizer class="solr.LowerCaseTokenizerFactory"/></analyzer>
    </fieldtype>
    <fieldtype name="keywordtok" class="solr.TextField">
      <analyzer><tokenizer class="solr.KeywordTokenizerFactory"/></analyzer>
    </fieldtype>
    <fieldtype name="standardtok" class="solr.TextField">
      <analyzer><tokenizer class="solr.StandardTokenizerFactory"/></analyzer>
    </fieldtype>
    <fieldtype name="lettertok" class="solr.TextField">
      <analyzer><tokenizer class="solr.LetterTokenizerFactory"/></analyzer>
    </fieldtype>
    <fieldtype name="whitetok" class="solr.TextField">
      <analyzer><tokenizer class="solr.WhitespaceTokenizerFactory"/></analyzer>
    </fieldtype>
    <fieldtype name="HTMLstandardtok" class="solr.TextField">
      <analyzer>
      <charFilter class="solr.HTMLStripCharFilterFactory"/>
      <tokenizer class="solr.StandardTokenizerFactory"/>
      </analyzer>
    </fieldtype>
    <fieldtype name="HTMLwhitetok" class="solr.TextField">
      <analyzer>
      <charFilter class="solr.HTMLStripCharFilterFactory"/>
      <tokenizer class="solr.WhitespaceTokenizerFactory"/>
      </analyzer>
    </fieldtype>
    <fieldtype name="standardtokfilt" class="solr.TextField">
      <analyzer>
        <tokenizer class="solr.StandardTokenizerFactory"/>
        <filter class="solr.StandardFilterFactory"/>
      </analyzer>
    </fieldtype>
    <fieldtype name="standardfilt" class="solr.TextField">
      <analyzer>
        <tokenizer class="solr.WhitespaceTokenizerFactory"/>
        <filter class="solr.StandardFilterFactory"/>
      </analyzer>
    </fieldtype>
    <fieldtype name="lowerfilt" class="solr.TextField">
      <analyzer>
        <tokenizer class="solr.WhitespaceTokenizerFactory"/>
        <filter class="solr.LowerCaseFilterFactory"/>
      </analyzer>
    </fieldtype>
    <fieldtype name="lowerpunctfilt" class="solr.TextField">
      <analyzer>
        <tokenizer class="solr.WhitespaceTokenizerFactory"/>
        <filter name="syn" class="solr.SynonymFilterFactory" synonyms="synonyms.txt" expand="true"/>
        <filter class="solr.WordDelimiterFilterFactory" generateWordParts="1" generateNumberParts="1" catenateWords="1" catenateNumbers="1" catenateAll="1" splitOnCaseChange="1"/>
        <filter class="solr.LowerCaseFilterFactory"/>
      </analyzer>
    </fieldtype>
    <fieldtype name="patternreplacefilt" class="solr.TextField">
      <analyzer type="index">
        <tokenizer class="solr.KeywordTokenizerFactory"/>
        <filter class="solr.PatternReplaceFilterFactory"
                pattern="([^a-zA-Z])" replacement="_" replace="all"
        />
      </analyzer>
      <analyzer type="query">
        <tokenizer class="solr.KeywordTokenizerFactory"/>
      </analyzer>
    </fieldtype>
    <fieldtype name="patterntok" class="solr.TextField">
      <analyzer>
        <tokenizer class="solr.PatternTokenizerFactory" pattern=","/>
      </analyzer>
    </fieldtype>
    <fieldtype name="porterfilt" class="solr.TextField">
      <analyzer>
        <tokenizer class="solr.WhitespaceTokenizerFactory"/>
        <filter class="solr.PorterStemFilterFactory"/>
      </analyzer>
    </fieldtype>
    <!-- fieldtype name="snowballfilt" class="solr.TextField">
      <analyzer>
        <tokenizer class="solr.WhitespaceTokenizerFactory"/>
        <filter class="solr.SnowballPorterFilterFactory"/>
      </analyzer>
    </fieldtype -->
    <fieldtype name="engporterfilt" class="solr.TextField">
      <analyzer>
        <tokenizer class="solr.WhitespaceTokenizerFactory"/>
        <filter class="solr.EnglishPorterFilterFactory"/>
      </analyzer>
    </fieldtype>
    <fieldtype name="custengporterfilt" class="solr.TextField">
      <analyzer>
        <tokenizer class="solr.WhitespaceTokenizerFactory"/>
        <filter class="solr.EnglishPorterFilterFactory" protected="protwords.txt"/>
      </analyzer>
    </fieldtype>
    <fieldtype name="stopfilt" class="solr.TextField">
      <analyzer>
        <tokenizer class="solr.WhitespaceTokenizerFactory"/>
        <filter class="solr.StopFilterFactory" ignoreCase="true"/>
      </analyzer>
    </fieldtype>
    <fieldtype name="custstopfilt" class="solr.TextField">
      <analyzer>
        <tokenizer class="solr.WhitespaceTokenizerFactory"/>
        <filter class="solr.StopFilterFactory" words="stopwords.txt"/>
      </analyzer>
    </fieldtype>
    <fieldtype name="lengthfilt" class="solr.TextField">
      <analyzer>
        <tokenizer class="solr.WhitespaceTokenizerFactory"/>
        <filter class="solr.LengthFilterFactory" min="2" max="5"/>
      </analyzer>
    </fieldtype>
    <fieldType name="charfilthtmlmap" class="solr.TextField">
      <analyzer>
        <charFilter class="solr.HTMLStripCharFilterFactory"/>
        <charFilter class="solr.MappingCharFilterFactory" mapping="mapping-ISOLatin1Accent.txt"/>
        <tokenizer class="solr.WhitespaceTokenizerFactory"/>
      </analyzer>
    </fieldType>

    <fieldtype name="subword" class="solr.TextField" multiValued="true" positionIncrementGap="100">
      <analyzer type="index">
          <tokenizer class="solr.WhitespaceTokenizerFactory"/>
          <filter class="solr.WordDelimiterFilterFactory" generateWordParts="1" generateNumberParts="1" catenateWords="1" catenateNumbers="1" catenateAll="0"/>
          <filter class="solr.LowerCaseFilterFactory"/>
          <filter class="solr.StopFilterFactory"/>
          <filter class="solr.PorterStemFilterFactory"/>
      </analyzer>
      <analyzer type="query">
          <tokenizer class="solr.WhitespaceTokenizerFactory"/>
          <filter class="solr.WordDelimiterFilterFactory" generateWordParts="1" generateNumberParts="1" catenateWords="0" catenateNumbers="0" catenateAll="0"/>
          <filter class="solr.LowerCaseFilterFactory"/>
          <filter class="solr.StopFilterFactory"/>
          <filter class="solr.PorterStemFilterFactory"/>
      </analyzer>
    </fieldtype>

    <fieldtype name="numericsubword" class="solr.TextField" multiValued="true" positionIncrementGap="100">
      <analyzer type="index">
          <tokenizer class="solr.WhitespaceTokenizerFactory"/>
          <filter class="solr.LowerCaseFilterFactory"/>
          <filter class="solr.WordDelimiterFilterFactory" protected="protwords.txt" splitOnNumerics="0" splitOnCaseChange="0" generateWordParts="1" generateNumberParts="0" catenateWords="0" catenateNumbers="0" catenateAll="0"/>
          <filter class="solr.StopFilterFactory"/>
          <filter class="solr.PorterStemFilterFactory"/>
      </analyzer>
      <analyzer type="query">
          <tokenizer class="solr.WhitespaceTokenizerFactory"/>
          <filter class="solr.LowerCaseFilterFactory"/>
          <filter class="solr.WordDelimiterFilterFactory" protected="protwords.txt" splitOnNumerics="0" splitOnCaseChange="0" generateWordParts="1" generateNumberParts="1" catenateWords="1" catenateNumbers="1" catenateAll="0"/>
          <filter class="solr.StopFilterFactory"/>
          <filter class="solr.PorterStemFilterFactory"/>
      </analyzer>
    </fieldtype>

    <fieldtype name="protectedsubword" class="solr.TextField" multiValued="true" positionIncrementGap="100">
      <analyzer type="index">
          <tokenizer class="solr.WhitespaceTokenizerFactory"/>
          <filter class="solr.LowerCaseFilterFactory"/>
          <filter class="solr.WordDelimiterFilterFactory" protected="protwords.txt" splitOnNumerics="0" splitOnCaseChange="0" generateWordParts="1" generateNumberParts="1" catenateWords="0" catenateNumbers="0" catenateAll="0"/>
      </analyzer>
      <analyzer type="query">
          <tokenizer class="solr.WhitespaceTokenizerFactory"/>
          <filter class="solr.LowerCaseFilterFactory"/>
      </analyzer>
    </fieldtype>


    <!-- more flexible in matching skus, but more chance of a false match -->
    <fieldtype name="skutype1" class="solr.TextField">
      <analyzer type="index">
          <tokenizer class="solr.WhitespaceTokenizerFactory"/>
          <filter class="solr.WordDelimiterFilterFactory" generateWordParts="1" generateNumberParts="1" catenateWords="1" catenateNumbers="1" catenateAll="0"/>
          <filter class="solr.LowerCaseFilterFactory"/>
      </analyzer>
      <analyzer type="query">
          <tokenizer class="solr.WhitespaceTokenizerFactory"/>
          <filter class="solr.WordDelimiterFilterFactory" generateWordParts="0" generateNumberParts="0" catenateWords="1" catenateNumbers="1" catenateAll="0"/>
          <filter class="solr.LowerCaseFilterFactory"/>
      </analyzer>
    </fieldtype>

    <!-- less flexible in matching skus, but less chance of a false match -->
    <fieldtype name="skutype2" class="solr.TextField">
      <analyzer type="index">
          <tokenizer class="solr.WhitespaceTokenizerFactory"/>
          <filter class="solr.WordDelimiterFilterFactory" generateWordParts="0" generateNumberParts="0" catenateWords="1" catenateNumbers="1" catenateAll="0"/>
          <filter class="solr.LowerCaseFilterFactory"/>
      </analyzer>
      <analyzer type="query">
          <tokenizer class="solr.WhitespaceTokenizerFactory"/>
          <filter class="solr.WordDelimiterFilterFactory" generateWordParts="0" generateNumberParts="0" catenateWords="1" catenateNumbers="1" catenateAll="0"/>
          <filter class="solr.LowerCaseFilterFactory"/>
      </analyzer>
    </fieldtype>

    <!-- less flexible in matching skus, but less chance of a false match -->
    <fieldtype name="syn" class="solr.TextField">
      <analyzer>
          <tokenizer class="solr.WhitespaceTokenizerFactory"/>
          <filter name="syn" class="solr.SynonymFilterFactory" synonyms="old_synonyms.txt"/>
      </analyzer>
    </fieldtype>

    <!-- Demonstrates How RemoveDuplicatesTokenFilter makes stemmed
         synonyms "better"
      -->
    <fieldtype name="dedup" class="solr.TextField">
      <analyzer>
          <tokenizer class="solr.WhitespaceTokenizerFactory"/>
          <filter class="solr.SynonymFilterFactory"
                  synonyms="old_synonyms.txt" expand="true" />
          <filter class="solr.PorterStemFilterFactory"/>
          <filter class="solr.RemoveDuplicatesTokenFilterFactory" />
      </analyzer>
    </fieldtype>

    <fieldtype  name="unstored" class="solr.StrField" indexed="true" stored="false"/>


  <fieldtype name="textgap" class="solr.TextField" multiValued="true" positionIncrementGap="100">
      <analyzer>
          <tokenizer class="solr.WhitespaceTokenizerFactory"/>
          <filter class="solr.LowerCaseFilterFactory"/>
      </analyzer>
  </fieldtype>

  <fieldType name="uuid" class="solr.UUIDField" />

    <!-- Try out some point types -->
  <fieldType name="xy" class="solr.PointType" dimension="2" subFieldType="double"/>
  <fieldType name="x" class="solr.PointType" dimension="1" subFieldType="double"/>
  <fieldType name="tenD" class="solr.PointType" dimension="10" subFieldType="double"/>
    <!-- Use the sub field suffix -->
  <fieldType name="xyd" class="solr.PointType" dimension="2" subFieldSuffix="*_d"/>
    <fieldtype name="geohash" class="solr.GeoHashField"/>
<<<<<<< HEAD


=======


>>>>>>> 2ede77ba
  <fieldType name="latLon" class="solr.LatLonType" subFieldType="double"/>

 </types>


 <fields>
   <field name="id" type="int" indexed="true" stored="true" multiValued="false" required="false"/>
   <field name="signatureField" type="string" indexed="true" stored="false"/>
   <field name="uuid" type="uuid" stored="true" />
   <field name="name" type="nametext" indexed="true" stored="true"/>
   <field name="text" type="text" indexed="true" stored="false"/>
   <field name="subject" type="text" indexed="true" stored="true"/>
   <field name="title" type="nametext" indexed="true" stored="true"/>
   <field name="weight" type="float" indexed="true" stored="true"/>
   <field name="bday" type="date" indexed="true" stored="true"/>

   <field name="title_stemmed" type="text" indexed="true" stored="false"/>
   <field name="title_lettertok" type="lettertok" indexed="true" stored="false"/>

   <field name="syn" type="syn" indexed="true" stored="true"/>

   <!-- to test property inheritance and overriding -->
   <field name="shouldbeunstored" type="unstored" />
   <field name="shouldbestored" type="unstored" stored="true"/>
   <field name="shouldbeunindexed" type="unstored" indexed="false" stored="true"/>

   <!-- Test points -->
      <!-- Test points -->
   <field name="home" type="xy" indexed="true" stored="true" multiValued="false"/>
   <field name="x" type="x" indexed="true" stored="true" multiValued="false"/>
   <field name="homed" type="xyd" indexed="true" stored="true" multiValued="false"/>
   <field name="home_ns" type="xy" indexed="true" stored="false" multiValued="false"/>
   <field name="work" type="xy" indexed="true" stored="true" multiValued="false"/>

   <field name="home_ll" type="latLon" indexed="true" stored="true" multiValued="false"/>
   <field name="home_gh" type="geohash" indexed="true" stored="true" multiValued="false"/>


   <field name="point10" type="tenD" indexed="true" stored="true" multiValued="false"/>


   <!-- test different combinations of indexed and stored -->
   <field name="bind" type="boolean" indexed="true" stored="false"/>
   <field name="bsto" type="boolean" indexed="false" stored="true"/>
   <field name="bindsto" type="boolean" indexed="true" stored="true"/>
   <field name="isto" type="int" indexed="false" stored="true"/>
   <field name="iind" type="int" indexed="true" stored="false"/>
   <field name="ssto" type="string" indexed="false" stored="true"/>
   <field name="sind" type="string" indexed="true" stored="false"/>
   <field name="sindsto" type="string" indexed="true" stored="true"/>

   <!-- test combinations of term vector settings -->
   <field name="test_basictv" type="text" termVectors="true"/>
   <field name="test_notv" type="text" termVectors="false"/>
   <field name="test_postv" type="text" termVectors="true" termPositions="true"/>
   <field name="test_offtv" type="text" termVectors="true" termOffsets="true"/>
   <field name="test_posofftv" type="text" termVectors="true"
     termPositions="true" termOffsets="true"/>

   <!-- test highlit field settings -->
   <field name="test_hlt" type="highlittext" indexed="true" compressed="true"/>
   <field name="test_hlt_off" type="highlittext" indexed="true" compressed="false"/>

   <!-- fields to test individual tokenizers and tokenfilters -->
   <field name="teststop" type="teststop" indexed="true" stored="true"/>
   <field name="lowertok" type="lowertok" indexed="true" stored="true"/>
   <field name="keywordtok" type="keywordtok" indexed="true" stored="true"/>
   <field name="standardtok" type="standardtok" indexed="true" stored="true"/>
   <field name="HTMLstandardtok" type="HTMLstandardtok" indexed="true" stored="true"/>
   <field name="lettertok" type="lettertok" indexed="true" stored="true"/>
   <field name="whitetok" type="whitetok" indexed="true" stored="true"/>
   <field name="HTMLwhitetok" type="HTMLwhitetok" indexed="true" stored="true"/>
   <field name="standardtokfilt" type="standardtokfilt" indexed="true" stored="true"/>
   <field name="standardfilt" type="standardfilt" indexed="true" stored="true"/>
   <field name="lowerfilt" type="lowerfilt" indexed="true" stored="true"/>
   <field name="lowerfilt1" type="lowerfilt" indexed="true" stored="true"/>
	 <field name="lowerfilt1and2" type="lowerfilt" indexed="true" stored="true"/>
   <field name="patterntok" type="patterntok" indexed="true" stored="true"/>
   <field name="patternreplacefilt" type="patternreplacefilt" indexed="true" stored="true"/>
   <field name="porterfilt" type="porterfilt" indexed="true" stored="true"/>
   <field name="engporterfilt" type="engporterfilt" indexed="true" stored="true"/>
   <field name="custengporterfilt" type="custengporterfilt" indexed="true" stored="true"/>
   <field name="stopfilt" type="stopfilt" indexed="true" stored="true"/>
   <field name="custstopfilt" type="custstopfilt" indexed="true" stored="true"/>
   <field name="lengthfilt" type="lengthfilt" indexed="true" stored="true"/>
   <field name="dedup" type="dedup" indexed="true" stored="true"/>
   <field name="wdf_nocase" type="wdf_nocase" indexed="true" stored="true"/>
   <field name="wdf_preserve" type="wdf_preserve" indexed="true" stored="true"/>

   <field name="numberpartfail" type="failtype1" indexed="true" stored="true"/>

   <field name="nullfirst" type="string" indexed="true" stored="true" sortMissingFirst="true"/>

   <field name="subword" type="subword" indexed="true" stored="true"/>
   <field name="numericsubword" type="numericsubword" indexed="true" stored="true"/>
   <field name="protectedsubword" type="protectedsubword" indexed="true" stored="true"/>

   <field name="sku1" type="skutype1" indexed="true" stored="true"/>
   <field name="sku2" type="skutype2" indexed="true" stored="true"/>

   <field name="textgap" type="textgap" indexed="true" stored="true"/>

   <field name="timestamp" type="date" indexed="true" stored="true" default="NOW" multiValued="false"/>
   <field name="multiDefault" type="string" indexed="true" stored="true" default="muLti-Default" multiValued="true"/>
   <field name="intDefault" type="int" indexed="true" stored="true" default="42" multiValued="false"/>


   <field name="tlong" type="tlong" indexed="true" stored="true" />

   <!-- Dynamic field definitions.  If a field name is not found, dynamicFields
        will be used if the name matches any of the patterns.
        RESTRICTION: the glob-like pattern in the name attribute must have
        a "*" only at the start or the end.
        EXAMPLE:  name="*_i" will match any field ending in _i (like myid_i, z_i)
        Longer patterns will be matched first.  if equal size patterns
        both match, the first appearing in the schema will be used.
   -->
   <dynamicField name="*_i"  type="int"    indexed="true"  stored="true"/>
   <dynamicField name="*_s"  type="string"  indexed="true"  stored="true"/>
   <dynamicField name="*_s1"  type="string"  indexed="true"  stored="true" multiValued="false"/>
   <dynamicField name="*_l"  type="long"   indexed="true"  stored="true"/>
   <dynamicField name="*_t"  type="text"    indexed="true"  stored="true"/>
   <dynamicField name="*_b"  type="boolean" indexed="true"  stored="true"/>
   <dynamicField name="*_f"  type="float"  indexed="true"  stored="true"/>
   <dynamicField name="*_d"  type="double" indexed="true"  stored="true"/>
   <dynamicField name="*_dt" type="date"    indexed="true"  stored="true"/>
   <dynamicField name="*_bcd" type="bcdstr" indexed="true"  stored="true"/>

      <!-- some trie-coded dynamic fields for faster range queries -->
   <dynamicField name="*_ti" type="tint"    indexed="true"  stored="true"/>
   <dynamicField name="*_tl" type="tlong"   indexed="true"  stored="true"/>
   <dynamicField name="*_tf" type="tfloat"  indexed="true"  stored="true"/>
   <dynamicField name="*_td" type="tdouble" indexed="true"  stored="true"/>
   <dynamicField name="*_tdt" type="tdate"  indexed="true"  stored="true"/>

   <dynamicField name="*_si"  type="sint"  indexed="true"  stored="true"/>
   <dynamicField name="*_sl"  type="slong"  indexed="true"  stored="true"/>
   <dynamicField name="*_sf"  type="sfloat"  indexed="true"  stored="true"/>
   <dynamicField name="*_sd"  type="sdouble"  indexed="true"  stored="true"/>

   <dynamicField name="*_pi"  type="pint"    indexed="true"  stored="true"/>
   <dynamicField name="*_pf"  type="pfloat"  indexed="true"  stored="true"/>
   <dynamicField name="*_pl"  type="plong"   indexed="true"  stored="true"/>
   <dynamicField name="*_pd"  type="pdouble" indexed="true"  stored="true"/>
   <dynamicField name="*_pdt"  type="pdate" indexed="true"  stored="true"/>


   <dynamicField name="*_sI" type="string"  indexed="true"  stored="false"/>
   <dynamicField name="*_sS" type="string"  indexed="false" stored="true"/>
   <dynamicField name="t_*"  type="text"    indexed="true"  stored="true"/>
   <dynamicField name="tv_*"  type="text" indexed="true"  stored="true"
      termVectors="true" termPositions="true" termOffsets="true"/>
   <dynamicField name="tv_mv_*"  type="text" indexed="true"  stored="true" multiValued="true"
      termVectors="true" termPositions="true" termOffsets="true"/>

   <dynamicField name="*_p"  type="xyd" indexed="true"  stored="true" multiValued="false"/>

   <!-- special fields for dynamic copyField test -->
   <dynamicField name="dynamic_*" type="string" indexed="true" stored="true"/>
   <dynamicField name="*_dynamic" type="string" indexed="true" stored="true"/>

   <!-- for testing to ensure that longer patterns are matched first -->
   <dynamicField name="*aa"  type="string"  indexed="true" stored="true"/>
   <dynamicField name="*aaa" type="pint" indexed="false" stored="true"/>

   <!-- ignored becuase not stored or indexed -->
   <dynamicField name="*_ignored" type="text" indexed="false" stored="false"/>

   <dynamicField name="*_mfacet" type="string" indexed="true" stored="false" multiValued="true" />

 </fields>

 <defaultSearchField>text</defaultSearchField>
 <uniqueKey>id</uniqueKey>

  <!-- copyField commands copy one field to another at the time a document
        is added to the index.  It's used either to index the same field different
        ways, or to add multiple fields to the same field for easier/faster searching.
   -->
   <copyField source="title" dest="title_stemmed"/>
   <copyField source="title" dest="title_lettertok"/>

   <copyField source="title" dest="text"/>
	 <copyField source="subject" dest="text"/>

	 <copyField source="lowerfilt1" dest="lowerfilt1and2"/>
	 <copyField source="lowerfilt" dest="lowerfilt1and2"/>

	 <copyField source="*_t" dest="text"/>

	 <copyField source="id"            dest="range_facet_si"/>
	 <copyField source="id"            dest="range_facet_l"/>
	 <copyField source="id"            dest="range_facet_sl"/>
	 <copyField source="range_facet_f" dest="range_facet_sf"/>
	 <copyField source="range_facet_f" dest="range_facet_d"/>
	 <copyField source="range_facet_f" dest="range_facet_sd"/>

	 <copyField source="bday" dest="bday_pdt"/>
	 <copyField source="a_tdt" dest="a_pdt"/>

   <!-- dynamic destination -->
   <copyField source="*_dynamic" dest="dynamic_*"/>

 <!-- Similarity is the scoring routine for each document vs a query.
      A custom similarity may be specified here, but the default is fine
      for most applications.
 -->
 <similarity class="org.apache.solr.schema.CustomSimilarityFactory">
   <str name="echo">is there an echo?</str>
 </similarity>

</schema><|MERGE_RESOLUTION|>--- conflicted
+++ resolved
@@ -386,13 +386,8 @@
     <!-- Use the sub field suffix -->
   <fieldType name="xyd" class="solr.PointType" dimension="2" subFieldSuffix="*_d"/>
     <fieldtype name="geohash" class="solr.GeoHashField"/>
-<<<<<<< HEAD
-
-
-=======
-
-
->>>>>>> 2ede77ba
+
+
   <fieldType name="latLon" class="solr.LatLonType" subFieldType="double"/>
 
  </types>
