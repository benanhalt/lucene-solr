/**
 * Licensed to the Apache Software Foundation (ASF) under one or more
 * contributor license agreements.  See the NOTICE file distributed with
 * this work for additional information regarding copyright ownership.
 * The ASF licenses this file to You under the Apache License, Version 2.0
 * (the "License"); you may not use this file except in compliance with
 * the License.  You may obtain a copy of the License at
 *
 *     http://www.apache.org/licenses/LICENSE-2.0
 *
 * Unless required by applicable law or agreed to in writing, software
 * distributed under the License is distributed on an "AS IS" BASIS,
 * WITHOUT WARRANTIES OR CONDITIONS OF ANY KIND, either express or implied.
 * See the License for the specific language governing permissions and
 * limitations under the License.
 */
package org.apache.solr.handler.dataimport;

<<<<<<< HEAD
import org.apache.solr.SolrTestCaseJ4;
import org.junit.Assert;
=======
>>>>>>> 2ede77ba
import org.junit.Test;

import java.util.ArrayList;
import java.util.HashMap;
import java.util.List;
import java.util.Map;

/**
 * <p>
 * Test for EntityProcessorBase
 * </p>
 *
 * @version $Id$
 * @since solr 1.3
 */
<<<<<<< HEAD
public class TestEntityProcessorBase extends SolrTestCaseJ4 {
=======
public class TestEntityProcessorBase extends AbstractDataImportHandlerTestCase {
>>>>>>> 2ede77ba

  @Test
  public void multiTransformer() {
    List<Map<String, String>> fields = new ArrayList<Map<String, String>>();
    Map<String, String> entity = new HashMap<String, String>();
    entity.put("transformer", T1.class.getName() + "," + T2.class.getName()
            + "," + T3.class.getName());
    fields.add(getField("A", null, null, null, null));
    fields.add(getField("B", null, null, null, null));

<<<<<<< HEAD
    Context context = AbstractDataImportHandlerTestCase.getContext(null, null, new MockDataSource(), Context.FULL_DUMP,
=======
    Context context = getContext(null, null, new MockDataSource(), Context.FULL_DUMP,
>>>>>>> 2ede77ba
            fields, entity);
    Map<String, Object> src = new HashMap<String, Object>();
    src.put("A", "NA");
    src.put("B", "NA");
    EntityProcessorWrapper sep = new EntityProcessorWrapper(new SqlEntityProcessor(), null);
    sep.init(context);
    Map<String, Object> res = sep.applyTransformer(src);
    assertNotNull(res.get("T1"));
    assertNotNull(res.get("T2"));
    assertNotNull(res.get("T3"));
  }

  static class T1 extends Transformer {

    public Object transformRow(Map<String, Object> aRow, Context context) {
      aRow.put("T1", "T1 called");
      return aRow;

    }
  }

  static class T2 extends Transformer {

    public Object transformRow(Map<String, Object> aRow, Context context) {
      aRow.put("T2", "T2 called");
      return aRow;
    }
  }

  static class T3 {

    public Object transformRow(Map<String, Object> aRow) {
      aRow.put("T3", "T3 called");
      return aRow;
    }
  }
}<|MERGE_RESOLUTION|>--- conflicted
+++ resolved
@@ -16,11 +16,6 @@
  */
 package org.apache.solr.handler.dataimport;
 
-<<<<<<< HEAD
-import org.apache.solr.SolrTestCaseJ4;
-import org.junit.Assert;
-=======
->>>>>>> 2ede77ba
 import org.junit.Test;
 
 import java.util.ArrayList;
@@ -36,11 +31,7 @@
  * @version $Id$
  * @since solr 1.3
  */
-<<<<<<< HEAD
-public class TestEntityProcessorBase extends SolrTestCaseJ4 {
-=======
 public class TestEntityProcessorBase extends AbstractDataImportHandlerTestCase {
->>>>>>> 2ede77ba
 
   @Test
   public void multiTransformer() {
@@ -51,11 +42,7 @@
     fields.add(getField("A", null, null, null, null));
     fields.add(getField("B", null, null, null, null));
 
-<<<<<<< HEAD
-    Context context = AbstractDataImportHandlerTestCase.getContext(null, null, new MockDataSource(), Context.FULL_DUMP,
-=======
     Context context = getContext(null, null, new MockDataSource(), Context.FULL_DUMP,
->>>>>>> 2ede77ba
             fields, entity);
     Map<String, Object> src = new HashMap<String, Object>();
     src.put("A", "NA");
